--- conflicted
+++ resolved
@@ -212,19 +212,11 @@
 
   auto & last_command = previous_commands_.back().twist;
   auto & second_to_last_command = previous_commands_.front().twist;
-<<<<<<< HEAD
   limiter_linear_x_->limit(
     linear_command_x, last_command.linear.x, second_to_last_command.linear.x, period.seconds());
   limiter_linear_y_->limit(
     linear_command_y, last_command.linear.y, second_to_last_command.linear.y, period.seconds());
   limiter_angular_->limit(
-=======
-  limiter_linear_x_.limit(
-    linear_command_x, last_command.linear.x, second_to_last_command.linear.x, period.seconds());
-  limiter_linear_y_.limit(
-    linear_command_y, last_command.linear.y, second_to_last_command.linear.y, period.seconds());
-  limiter_angular_.limit(
->>>>>>> ff2b1567
     angular_command, last_command.angular.z, second_to_last_command.angular.z, period.seconds());
 
   previous_commands_.pop();
@@ -344,10 +336,8 @@
   cmd_vel_timeout_ = std::chrono::milliseconds{static_cast<int>(params_.cmd_vel_timeout * 1000.0)};
   publish_limited_velocity_ = params_.publish_limited_velocity;
 
-<<<<<<< HEAD
   // START DEPRECATED
-  if (!params_.linear.x.has_velocity_limits)
-  {
+  if (!params_.linear.x.has_velocity_limits) {
     RCLCPP_WARN(
       logger,
       "[deprecated] has_velocity_limits parameter is deprecated, instead set the respective limits "
@@ -355,8 +345,7 @@
     params_.linear.x.min_velocity = params_.linear.x.max_velocity =
       std::numeric_limits<double>::quiet_NaN();
   }
-  if (!params_.linear.x.has_acceleration_limits)
-  {
+  if (!params_.linear.x.has_acceleration_limits) {
     RCLCPP_WARN(
       logger,
       "[deprecated] has_acceleration_limits parameter is deprecated, instead set the respective "
@@ -366,8 +355,7 @@
       params_.linear.x.max_deceleration_reverse = params_.linear.x.max_acceleration_reverse =
         std::numeric_limits<double>::quiet_NaN();
   }
-  if (!params_.linear.x.has_jerk_limits)
-  {
+  if (!params_.linear.x.has_jerk_limits) {
     RCLCPP_WARN(
       logger,
       "[deprecated] has_jerk_limits parameter is deprecated, instead set the respective limits to "
@@ -375,8 +363,7 @@
     params_.linear.x.min_jerk = params_.linear.x.max_jerk =
       std::numeric_limits<double>::quiet_NaN();
   }
-  if (!params_.angular.z.has_velocity_limits)
-  {
+  if (!params_.angular.z.has_velocity_limits) {
     RCLCPP_WARN(
       logger,
       "[deprecated] has_velocity_limits parameter is deprecated, instead set the respective limits "
@@ -384,8 +371,7 @@
     params_.angular.z.min_velocity = params_.angular.z.max_velocity =
       std::numeric_limits<double>::quiet_NaN();
   }
-  if (!params_.angular.z.has_acceleration_limits)
-  {
+  if (!params_.angular.z.has_acceleration_limits) {
     RCLCPP_WARN(
       logger,
       "[deprecated] has_acceleration_limits parameter is deprecated, instead set the respective "
@@ -395,8 +381,7 @@
       params_.angular.z.max_deceleration_reverse = params_.angular.z.max_acceleration_reverse =
         std::numeric_limits<double>::quiet_NaN();
   }
-  if (!params_.angular.z.has_jerk_limits)
-  {
+  if (!params_.angular.z.has_jerk_limits) {
     RCLCPP_WARN(
       logger,
       "[deprecated] has_jerk_limits parameter is deprecated, instead set the respective limits to "
@@ -406,10 +391,10 @@
   }
   try {
     limiter_linear_x_ = std::make_unique<SpeedLimiter>(
-    params_.linear.x.min_velocity, params_.linear.x.max_velocity,
-    params_.linear.x.max_acceleration_reverse, params_.linear.x.max_acceleration,
-    params_.linear.x.max_deceleration, params_.linear.x.max_deceleration_reverse,
-    params_.linear.x.min_jerk, params_.linear.x.max_jerk);
+      params_.linear.x.min_velocity, params_.linear.x.max_velocity,
+      params_.linear.x.max_acceleration_reverse, params_.linear.x.max_acceleration,
+      params_.linear.x.max_deceleration, params_.linear.x.max_deceleration_reverse,
+      params_.linear.x.min_jerk, params_.linear.x.max_jerk);
   } catch (const std::runtime_error & e) {
     RCLCPP_ERROR(
       get_node()->get_logger(), "Error configuring x linear speed limiter: %s", e.what());
@@ -432,36 +417,6 @@
       params_.angular.z.max_acceleration_reverse, params_.angular.z.max_acceleration,
       params_.angular.z.max_deceleration, params_.angular.z.max_deceleration_reverse,
       params_.angular.z.min_jerk, params_.angular.z.max_jerk);
-=======
-  try {
-    limiter_linear_x_ = SpeedLimiter(
-      params_.linear.x.has_velocity_limits, params_.linear.x.has_acceleration_limits,
-      params_.linear.x.has_jerk_limits, params_.linear.x.min_velocity,
-      params_.linear.x.max_velocity, params_.linear.x.min_acceleration,
-      params_.linear.x.max_acceleration, params_.linear.x.min_jerk, params_.linear.x.max_jerk);
-  } catch (const std::runtime_error & e) {
-    RCLCPP_ERROR(
-      get_node()->get_logger(), "Error configuring x linear speed limiter: %s", e.what());
-  }
-
-  try {
-    limiter_linear_y_ = SpeedLimiter(
-      params_.linear.y.has_velocity_limits, params_.linear.y.has_acceleration_limits,
-      params_.linear.y.has_jerk_limits, params_.linear.y.min_velocity,
-      params_.linear.y.max_velocity, params_.linear.y.min_acceleration,
-      params_.linear.y.max_acceleration, params_.linear.y.min_jerk, params_.linear.y.max_jerk);
-  } catch (const std::runtime_error & e) {
-    RCLCPP_ERROR(
-      get_node()->get_logger(), "Error configuring y linear speed limiter: %s", e.what());
-  }
-
-  try {
-    limiter_angular_ = SpeedLimiter(
-      params_.angular.z.has_velocity_limits, params_.angular.z.has_acceleration_limits,
-      params_.angular.z.has_jerk_limits, params_.angular.z.min_velocity,
-      params_.angular.z.max_velocity, params_.angular.z.min_acceleration,
-      params_.angular.z.max_acceleration, params_.angular.z.min_jerk, params_.angular.z.max_jerk);
->>>>>>> ff2b1567
   } catch (const std::runtime_error & e) {
     RCLCPP_ERROR(get_node()->get_logger(), "Error configuring angular speed limiter: %s", e.what());
   }
@@ -502,11 +457,7 @@
       received_velocity_msg_ptr_.writeFromNonRT(std::move(msg));
     });
 
-<<<<<<< HEAD
-  // initialize odometry publisher and messasge
-=======
   // initialize odometry publisher and message
->>>>>>> ff2b1567
   odometry_publisher_ = get_node()->create_publisher<nav_msgs::msg::Odometry>(
     DEFAULT_ODOMETRY_TOPIC, rclcpp::SystemDefaultsQoS());
   realtime_odometry_publisher_ =
@@ -629,8 +580,6 @@
 }
 
 void MecanumDriveController::reset_buffers()
-<<<<<<< HEAD
-=======
 {
   // Empty out the old queue.
   std::queue<TwistStamped> empty;
@@ -650,28 +599,6 @@
   received_velocity_msg_ptr_.writeFromNonRT(empty_msg_ptr);
 }
 
-controller_interface::CallbackReturn MecanumDriveController::on_shutdown(
-  const rclcpp_lifecycle::State &)
->>>>>>> ff2b1567
-{
-  // Empty out the old queue.
-  std::queue<TwistStamped> empty;
-  std::swap(previous_commands_, empty);
-
-  // Fill RealtimeBuffer with NaNs so it will contain a known value
-  // but still indicate that no command has yet been sent.
-  received_velocity_msg_ptr_.reset();
-  std::shared_ptr<TwistStamped> empty_msg_ptr = std::make_shared<TwistStamped>();
-  empty_msg_ptr->header.stamp = get_node()->now();
-  empty_msg_ptr->twist.linear.x = std::numeric_limits<double>::quiet_NaN();
-  empty_msg_ptr->twist.linear.y = std::numeric_limits<double>::quiet_NaN();
-  empty_msg_ptr->twist.linear.z = std::numeric_limits<double>::quiet_NaN();
-  empty_msg_ptr->twist.angular.x = std::numeric_limits<double>::quiet_NaN();
-  empty_msg_ptr->twist.angular.y = std::numeric_limits<double>::quiet_NaN();
-  empty_msg_ptr->twist.angular.z = std::numeric_limits<double>::quiet_NaN();
-  received_velocity_msg_ptr_.writeFromNonRT(empty_msg_ptr);
-}
-
 void MecanumDriveController::halt()
 {
   const bool value_set_error =
